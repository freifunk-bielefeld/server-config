--- conflicted
+++ resolved
@@ -9,81 +9,9 @@
 
 .. note::
 
-<<<<<<< HEAD
-'''
-Typical call:
-
-./build_ffmap.py -m maps.txt -a aliases.json > nodes.json
-
-The output is for ffmap-d3.
-
-#### Maps Data File #####
-
-The maps file (-m) contains the output from alfred.
-Each line has one entry containing a MAC and a string value:
-{ "b2:48:7a:f6:85:76", "{ \"links\" : [{ \"smac\" : \"b0:48:7a:f6:85:76\", \"dmac\" : \"8c:21:0a:d8:af:2b\", \"qual\" : 251 }, { \"smac\" : \"2a:88:01:80:6b:93\", \"dmac\" : \"ee:51:43:05:1f:ef\", \"qual\" : 255 }], \"clientcount\" : 2}\x0a" },
-
-The data that was put into alfred by a node looks like this:
-{
-	"name" : "foobar",
-	"firmware" : "ffbi-0.3",
-	"community" : "ulm",
-	"geo" : "52.02513078 8.55887",
-	"links" : [
-		{ "smac" : "b0:48:7a:f6:85:76", "dmac" : "8c:21:0a:d8:af:2b", "qual" : 251 }, 
-		{ "smac" : "2a:88:01:80:6b:93", "dmac" : "ee:51:43:05:1f:ef", "qual" : 255 }
-	],
-	"clientcount" : 6
-	"gateway" : false,
-	"vpn" : false
-}
-
-Each link in "links" consists of a source MAC ("smac") and a destination MAC ("dmac") addresse.
-"qual" refers to link quality (0-255). A node may have several network devices,
-resulting in mutliple MACs that belong to one node.
-"clientcount" is the number of connected (non-batman) clients/nodes.
-"vpn" will hide all connections on the map. 
-The number is idependent of the "links" entries.
-
-Note:
- - All entries are optional, except for the "smac" and "dmac" in each link.
- - The data may be passed through gzip before it is passed to alfred:
-    echo "hello" | gzip | alfred -s 64
-
-#### Aliases Data File #####
-
-The aliases file (-a) contains additional data about nodes,
-like names, GPS coordinates and information if the node
-is an uplink node ("vpn" : true).
-
-{
-	"02:16:3c:58:d0:b5" : {
-		"name" : "vpn1",
-		"vpn" : true,
-		"gateway" : true,
-	},
-	"ee:11:43:15:1f:ef" : {
-		"name" : "Shadow"
-	},
-	"12:fe:ed:7e:86:00" : {
-		"name" : "Cool Node",
-		"geo" : "52.02513078 8.55887"
-	}
-}
-
-The identifier MAC can be any MAC used by the node
-as part of the "smac".
-"vpn" : true forces every connection to be displayed as uplink.
-"gateway" : true displays a node as gateway.
-
-Note:
- - All entries are optional and will overwrite values from maps.
-'''
-=======
     To extend the list of fields which are reported by nodes, it is usually
     sufficient to adapt the ``ALFRED_NODE_SCHEMA`` and add some defaults in
     :meth:`AlfredParser.parse_node`.
->>>>>>> 85466299
 
     To change the output for ffmap, it is usually sufficient to adapt
     :meth:`Node.ffmap` and :meth:`Link.ffmap`.
@@ -93,457 +21,6 @@
 Author: Julian Rueth (julian.rueth@fsfe.org)
 '''
 
-<<<<<<< HEAD
-'''
-Read and validate aliases file
-'''
-def readAliases(filename):
-	aliases = None
-	
-	if not filename:
-		return {}
-	
-	with open(filename) as f:
-		aliases = json.load(f)
-
-	#start validation
-	if not isinstance(aliases, dict):
-		raise Exception(
-			"Invalid type for aliases."
-		)
-	
-	def validateAliasesEntry(mac, key, value):
-		if key == "name":
-			if not isName(value):
-				raise Exception(
-					"Entry {}. Invalid value for key name.".format(mac)
-				)
-		elif key == "vpn":
-			if not isinstance(value, bool):
-				raise Exception(
-					"Entry {}. Invalid value for key vpn.".format(mac)
-				)
-		elif key == "gateway":
-			if not isinstance(value, bool):
-				raise Exception(
-					"Entry {}. Invalid value for key gateway.".format(mac)
-				)
-		elif key == "geo":
-			if not isGeo(value):
-				raise Exception(
-					"Entry {}. Invalid value for key geo: {}".format(mac, value)
-				)
-		else:
-			raise Exception(
-				"Entry {}. Unexpected key: {}".format(mac, key)
-			)
-
-	for mac, value in aliases.items():
-		if not isMAC(mac):
-			raise Exception(
-				"Invalid MAC address: {}".format(mac)
-			)
-
-		if not isinstance(value, dict):
-			raise Exception(
-				"Invalid value type for {}".format(mac)
-			)
-
-		for k, v in value.items():
-			validateAliasesEntry(mac, k, v)
-
-	return aliases
-
-def readMaps(filename):
-
-	if not filename:
-		return {}
-
-	def validateMapLink(sender_mac, link):
-		if not isinstance(link, dict):
-			raise Exception(
-				"Map entry {}. Invalid value type for links element.".format(sender_mac)
-			)
-
-		if not ("smac" in link and "dmac" in link):
-			raise Exception(
-				"Map entry {}. \"smac\" and \"dmac\" missing in links element.".format(sender_mac)
-			)
-
-		for key, value in link.items():
-			if key == "smac" or key == "dmac":
-				if not isMAC(value):
-					raise Exception(
-						"Map entry {}. Invalid format for link MAC: {}".format(sender_mac, value)
-					)
-			elif key == "qual":
-				if not isinstance(value, int):
-					raise Exception(
-						"Map Entry {}. Invalid format for link quality: {}".format(sender_mac, value)
-					)
-	
-				if value < 0 or value > 255:
-					raise Exception(
-						"Map Entry {}. Invalid range for link quality: {}".format(sender_mac, value)
-					)
-			else:
-				raise Exception(
-					"Map entry {}. Unknown key in links: {}".format(sender_mac, ekey)
-				)
-
-	def validateMapEntry(sender_mac, json_value):
-		if not isinstance(json_value, dict):
-			raise Exception(
-				"Map entry {}. Invalid value type.".format(sender_mac)
-			)
-
-		for key, value in json_value.items():
-			if key == "geo":
-				if not isGeo(value):
-					raise Exception(
-						"Map Entry {}. Invalid value for geo: {}".format(sender_mac, value)
-					)
-			elif key == "firmware":
-				if not isFirmware(value):
-					raise Exception(
-						"Map entry {}. Invalid value for firmware.".format(sender_mac)
-					)
-			elif key == "community":
-				if not isCommunity(value):
-					raise Exception(
-						"Map entry {}. Invalid value for community.".format(sender_mac)
-					)
-			elif key == "name":
-				if not isName(value):
-					raise Exception(
-						"Map entry {}. Invalid value for name.".format(sender_mac)
-					)
-			elif key == "links":
-				if not isinstance(value, list):
-					raise Exception(
-						"Map entry {}. Invalid value for links.".format(sender_mac)
-					)
-
-				for link in value:
-					validateMapLink(sender_mac, link)
-			elif key == "clientcount":
-				if not isinstance(value, int):
-					raise Exception(
-						"Map Entry {}. Invalid value for key clientcount: {}".format(sender_mac, value)
-					)
-
-				if value < 0 or value > 255:
-					raise Exception(
-						"Map Entry {}. Invalid range for clientcount: {}".format(sender_mac, value)
-					)
-			elif key == "gateway":
-				if not isinstance(value, bool):
-					raise Exception(
-						"Map Entry {}. Invalid value for key gateway: {}".format(sender_mac, value)
-					)
-			elif key == "vpn":
-				if not isinstance(value, bool):
-					raise Exception(
-						"Map Entry {}. Invalid value for key vpn: {}".format(sender_mac, value)
-					)
-			else:
-				raise Exception(
-					"Map entry {}. Unknown key: {}".format(sender_mac, key)
-				)
-
-	maps = {}
-	with open(filename) as f:
-		for line in f.readlines():
-			strings = parseStrings(line)
-			if len(strings) == 2:
-				try:
-					node_mac = bytes(strings[0], 'ascii').decode("unicode_escape")
-					node_value = bytes(strings[1], 'ascii').decode("unicode_escape")
-
-					#data might be from gzip, let us try that
-					if strings[1].endswith("\\x00"):
-						proc = subprocess.Popen(['ulimit -v 10000; gunzip'], shell=True, stdin=subprocess.PIPE, stdout=subprocess.PIPE)
-						node_value = proc.communicate(node_value.encode('latin-1'))[0].decode("utf-8")
-					else:
-						node_value = node_value.encode('latin-1').decode('utf8')
-
-					node_value = json.loads(node_value)
-					validateMapEntry(node_mac, node_value)
-					maps[node_mac] = node_value
-
-				except Exception as e:
-					sys.stderr.write(str(e)+"\n")
-
-	#pretty print json for debuging
-	#print(json.dumps(maps, indent=4, sort_keys=True))
-
-	return maps
-
-def main():
-	parser = argparse.ArgumentParser()
-
-	parser.add_argument('-a', '--aliases',
-		help='read aliases from FILE')
-
-	parser.add_argument('-m', '--maps',
-		help='read maps from FILE')
-
-	args = parser.parse_args()
-	if not args.maps:
-		sys.stderr.write(
-			"{}: Input file for --maps expected.\n".format(parser.prog)
-		)
-		return 1
-
-	if args.maps and not os.path.isfile(args.maps):
-		sys.stderr.write(
-			"{}: File does not exist: {}\n".format(parser.prog, args.maps)
-		)
-		return 1
-
-	if args.aliases and not os.path.isfile(args.aliases):
-		sys.stderr.write(
-			"{}: File does not exist: {}\n".format(parser.prog, args.aliases)
-		)
-		return 1
-
-	#update node using the update data
-	#no new keys will be introduced
-	def mergeNodes(node1, node2):
-		for key, value in node1.items():
-			if not key in node2:
-				sys.stderr.write(
-					"Key expected to be present in both: {}\n".format(key)
-				)
-				continue
-
-			new_value = node2[key]
-			if key == "flags":
-				for flag_key, flag_value in value.items():
-					new_flag_value = new_value[flag_key]
-
-					if not flag_key in new_value:
-						sys.stderr.write(
-							"Flag for {} expected to be present in both: {}\n".format(key, flag_key)
-						)
-						continue
-
-					if new_flag_value == None:
-						''' Ignore entries with None as value '''
-						continue
-
-					if not isinstance(new_flag_value, bool):
-						sys.stderr.write(
-							"Flag for {} expected to be a boolean: {}\n".format(key, flag_key)
-						)
-						continue
-
-					value[flag_key] = new_flag_value
-			elif key == "macs":
-				if len(value):
-					node1["macs"] = node1["macs"] + " " + value
-			elif key == "links":
-				if len(value):
-					node1["links"].extend(value)
-			elif key == "name":
-				if new_value and not isMAC(new_value):
-					node1["name"] = new_value
-			elif key == "geo":
-				if new_value:
-					node1["geo"] = new_value
-			elif key == "clientcount":
-				node1["clientcount"] += new_value
-			elif key == "firmware":
-				if new_value:
-					node1["firmware"] = new_value
-			elif key == "community":
-				if new_value:
-					node1["community"] = new_value
-			elif key == "vpn":
-				if new_value:
-					node1["vpn"] = new_value
-			elif key == "id":
-				pass
-			else:
-				sys.stderr.write("Ingnored unknown key: {}\n".format(key))
-	
-	#map data from nodes via alfred
-	maps = readMaps(args.maps)
-
-	#locally stored additional data
-	aliases = readAliases(args.aliases)
-
-	#<macs> => <node>
-	nodes = {}
-	
-	def addNode(mac, node):
-		old_node = nodes.get(mac, None)
-		if old_node:
-			if old_node == node:
-				pass
-			else:
-				mergeNodes(old_node, node)
-		else:
-			nodes[mac] = node
-
-	'''
-	Add nodes we got from via alfred
-	'''
-	for mac, data in maps.items():
-		firmware = data.get("firmware")
-		name = data.get("name", mac)
-		geo = data.get("geo")
-		vpn = data.get("vpn", False)
-		community = data.get("community")
-		clientcount = data.get("clientcount", 0)
-		gateway = data.get("gateway", False)
-
-		if geo:
-			geo = geo.split()
-
-		macs = [ mac ]
-		for link in data.get("links", []):
-			macs.append(link["smac"])
-
-		node = {
-			'id': mac,
-			'name': name,
-			'geo': geo,
-			'vpn' : vpn,
-			'community' : community,
-			'macs' : ' '.join(macs),
-			'links' : data.get("links", []),
-			'firmware': firmware,
-			'clientcount' : clientcount,
-			'flags': {"legacy": False, "gateway": gateway, "online": True}
-		}
-
-		'''add node under all known MACs'''
-		addNode(flip_mac(mac), node)
-		for smac in macs:
-			addNode(smac, node)
-
-	'''
-	Add nodes from aliases database
-	'''
-	for mac, data in aliases.items():
-		name = data.get("name", mac)
-		geo = data.get("geo")
-		vpn = data.get("vpn", False)
-		gateway = data.get("gateway", False)
-
-		if geo:
-			geo = geo.split()
-
-		addNode(mac, {
-			'id': mac,
-			'name': name,
-			'geo': geo,
-			'vpn' : vpn,
-			'community' : None,
-			'macs' : mac,
-			'links' : [],
-			'firmware': None,
-			'clientcount' : 0,
-			'flags': {"legacy": False, "gateway": gateway, "online": False}
-		})
-
-	'''
-	Create a unique list of nodes by "id".
-	'''
-	nodes_list = list({v['id']:v for v in nodes.values()}.values())
-
-	'''
-	Add "index" and set "legacy".
-	'''
-	for idx, node in enumerate(nodes_list):
-		node["index"] = idx
-		
-		if not (node.get("firmware") in valid_firmwares):
-			node["flags"]["legacy"] = True
-
-	links_list = []
-	done_links = set()
-	for node1 in nodes_list:
-		for link1 in node1["links"]:
-			smac1 = link1["smac"]
-			dmac1 = link1["dmac"]
-			qual1 = link1.get("qual", 1)
-
-			#prevent the same link from being listed twice 
-			if (smac1 + dmac1) in done_links:
-				continue
-			
-			done_links.add(dmac1+ smac1)
-			done_links.add(smac1+dmac1)
-			
-			node2 = nodes.get(dmac1, None)
-			if not node2:
-				sys.stderr.write(
-					"Warning: Cannot find node {} referenced by {}.\n".format(dmac1, smac1)
-				)
-				continue
-
-			#check other direction
-			found = False
-			for link2 in node2["links"]:
-				smac2 = link2["smac"]
-				dmac2 = link2["dmac"]
-				qual2 = link2.get("qual", 1)
-
-				#check if we have found the
-				#same link from both sides
-				if not (smac1 == dmac2 and dmac1 == smac2):
-					continue
-
-				found = True
-				type = None
-				quality = "{:.3f}, {:.3f}".format(
-					255.0/max([qual1, 1]),
-					255.0/max([qual2, 1]),
-				)
-
-				#display as uplink if any side of the link is marked as vpn
-				for m in (node1["macs"] + node2["macs"]).split():
-					if m in aliases and aliases[m].get("vpn", False):
-						type = "vpn"
-
-				links_list.append({
-					"id": "{}-{}".format(smac1, smac2),
-					"source": node1["index"],
-					"target": node2["index"],
-					"quality": quality,
-					"type": type
-				})
-
-				break
-
-			if not found:
-				sys.stderr.write(
-					"Warning: Unidirectional link found {} => {}.\n".format(smac1, dmac1)
-				)
-
-	'''
-	Remove some temporary entries not intended for output.
-	'''
-	for node in nodes_list:
-		del node["links"]
-		del node["index"]
-		del node["macs"]
-
-	now = datetime.datetime.utcnow().replace(microsecond=0)
-
-	output = {}
-	output['nodes'] = nodes_list
-	output['links'] = links_list
-	output['meta'] = { 'timestamp': now.isoformat() }
-
-	'''Print results to console'''
-	print(json.dumps(output))
-
-	return 0
-
-=======
 import sys
 if sys.version_info[0] < 3:
     raise Exception("ffmap-backend.py must be executed with Python 3.")
@@ -989,7 +466,6 @@
                 nodes[mac].update_properties(properties)
 
     args.output.write(json.dumps(render_ffmap(nodes.values())))
->>>>>>> 85466299
 
 if __name__ == '__main__':
     main()